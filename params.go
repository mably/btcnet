// Copyright (c) 2014 Conformal Systems LLC.
// Use of this source code is governed by an ISC
// license that can be found in the LICENSE file.

package btcnet

import (
	"errors"
	"math/big"

	"github.com/mably/btcwire"
)

// Peercoin https://github.com/ppcoin/ppcoin/blob/v0.4.0ppc/src/main.cpp#L2230
// if (fTestNet)
// {
// 	hashGenesisBlock = hashGenesisBlockTestNet;
// 	bnProofOfWorkLimit = CBigNum(~uint256(0) >> 28);
// 	nStakeMinAge = 60 * 60 * 24; // test net min age is 1 day
// 	nCoinbaseMaturity = 60;
// 	bnInitialHashTarget = CBigNum(~uint256(0) >> 29);
// 	nModifierInterval = 60 * 20; // test net modifier interval is 20 minutes
// }

// These variables are the chain proof-of-work limit parameters for each default
// network.
var (
	// bigOne is 1 represented as a big.Int.  It is defined here to avoid
	// the overhead of creating it multiple times.
	bigOne = big.NewInt(1)

	// mainPowLimit is the highest proof of work value a Bitcoin block can
	// have for the main network.  It is the value 2^224 - 1.
	mainPowLimit = new(big.Int).Sub(new(big.Int).Lsh(bigOne, 224), bigOne)

	// regressionPowLimit is the highest proof of work value a Bitcoin block
	// can have for the regression test network.  It is the value 2^255 - 1.
	regressionPowLimit = new(big.Int).Sub(new(big.Int).Lsh(bigOne, 255), bigOne)

	// testNet3PowLimit is the highest proof of work value a Peercoin block
	// can have for the test network (version 3).  It is the value
	// 2^228 - 1.
	testNet3PowLimit = new(big.Int).Sub(new(big.Int).Lsh(bigOne, 228), bigOne)

	// simNetPowLimit is the highest proof of work value a Bitcoin block
	// can have for the simulation test network.  It is the value 2^255 - 1.
	simNetPowLimit = new(big.Int).Sub(new(big.Int).Lsh(bigOne, 255), bigOne)
)

// Checkpoint identifies a known good point in the block chain.  Using
// checkpoints allows a few optimizations for old blocks during initial download
// and also prevents forks from old blocks.
//
// Each checkpoint is selected based upon several factors.  See the
// documentation for btcchain.IsCheckpointCandidate for details on the selection
// criteria.
type Checkpoint struct {
	Height int64
	Hash   *btcwire.ShaHash
}

// Params defines a Bitcoin network by its parameters.  These parameters may be
// used by Bitcoin applications to differentiate networks as well as addresses
// and keys for one network from those intended for use on another network.
type Params struct {
	Name        string
	Net         btcwire.BitcoinNet
	DefaultPort string

	// Chain parameters
	GenesisBlock           *btcwire.MsgBlock
	GenesisMeta            *btcwire.Meta
	GenesisHash            *btcwire.ShaHash
	PowLimit               *big.Int
	PowLimitBits           uint32
	SubsidyHalvingInterval int32
	ResetMinDifficulty     bool

	// Checkpoints ordered from oldest to newest.
	Checkpoints []Checkpoint

	// Reject version 1 blocks once a majority of the network has upgraded.
	// This is part of BIP0034.
	BlockV1RejectNumRequired uint64
	BlockV1RejectNumToCheck  uint64

	// Ensure coinbase starts with serialized block heights for version 2
	// blocks or newer once a majority of the network has upgraded.
	CoinbaseBlockHeightNumRequired uint64
	CoinbaseBlockHeightNumToCheck  uint64

	// Mempool parameters
	RelayNonStdTxs bool

	// Address encoding magics
	PubKeyHashAddrID byte // First byte of a P2PKH address
	ScriptHashAddrID byte // First byte of a P2SH address
	PrivateKeyID     byte // First byte of a WIF private key

	// BIP32 hierarchical deterministic extended key magics
	HDPrivateKeyID [4]byte
	HDPublicKeyID  [4]byte

	// BIP44 coin type used in the hierarchical deterministic path for
	// address generation.
	HDCoinType uint32

	// Peercoin
	StakeMinAge int64
	// CoinbaseMaturity is the number of blocks required before newly
	// mined bitcoins (coinbase transactions) can be spent.
	CoinbaseMaturity      int64
	InitialHashTargetBits uint32
	// Modifier interval: time to elapse before new modifier is computed
	ModifierInterval         int64
	StakeModifierCheckpoints map[int64]uint32
}

// MainNetParams defines the network parameters for the main Bitcoin network.
var MainNetParams = Params{
	Name:        "mainnet",
	Net:         btcwire.MainNet,
	DefaultPort: "9901",

	// Chain parameters
	GenesisBlock:           &genesisBlock,
	GenesisHash:            &genesisHash,
	GenesisMeta:            &genesisMeta,
	PowLimit:               mainPowLimit,
	PowLimitBits:           0x1d00ffff,
	SubsidyHalvingInterval: 210000,
	ResetMinDifficulty:     false,

	// Checkpoints ordered from oldest to newest.
	Checkpoints: []Checkpoint{
		{19080, newShaHashFromStr("000000000000bca54d9ac17881f94193fd6a270c1bb21c3bf0b37f588a40dbd7")},
		{30583, newShaHashFromStr("d39d1481a7eecba48932ea5913be58ad3894c7ee6d5a8ba8abeb772c66a6696e")},
		{99999, newShaHashFromStr("27fd5e1de16a4270eb8c68dee2754a64da6312c7c3a0e99a7e6776246be1ee3f")},
	},

	// Reject version 1 blocks once a majority of the network has upgraded.
	// 95% (950 / 1000)
	// This is part of BIP0034.
	BlockV1RejectNumRequired: 950,
	BlockV1RejectNumToCheck:  1000,

	// Ensure coinbase starts with serialized block heights for version 2
	// blocks or newer once a majority of the network has upgraded.
	// 75% (750 / 1000)
	// This is part of BIP0034.
	CoinbaseBlockHeightNumRequired: 750,
	CoinbaseBlockHeightNumToCheck:  1000,

	// Mempool parameters
	RelayNonStdTxs: false,

	// Address encoding magics
<<<<<<< HEAD
	PubKeyHashAddrID: 0x37, // starts with P
	ScriptHashAddrID: 0x75, // starts with p
	PrivateKeyID:     0x37+0x80, //TODO starts with ? (uncompressed) or ? (compressed)
=======
	PubKeyHashAddrID: 0x37,        // starts with P
	ScriptHashAddrID: 0x75,        // starts with p
	PrivateKeyID:     0x37 + 0x80, //TODO starts with ? (uncompressed) or ? (compressed)
>>>>>>> a47e18c1

	// BIP32 hierarchical deterministic extended key magics
	HDPrivateKeyID: [4]byte{0x04, 0x88, 0xad, 0xe4}, // starts with xprv
	HDPublicKeyID:  [4]byte{0x04, 0x88, 0xb2, 0x1e}, // starts with xpub

	// BIP44 coin type used in the hierarchical deterministic path for
	// address generation.
	HDCoinType: 0,

	// Peercoin
	StakeMinAge:           60 * 60 * 24 * 30, // minimum age for coin age
	CoinbaseMaturity:      100,
	InitialHashTargetBits: 0x1c00ffff,
	ModifierInterval:      6 * 60 * 60, // Set to 6-hour for production network and 20-minute for test network
	StakeModifierCheckpoints: map[int64]uint32{
		0:     uint32(0x0e00670b),
		19080: uint32(0xad4e4d29),
		30583: uint32(0xdc7bf136),
		99999: uint32(0xf555cfd2),
	},
}

// RegressionNetParams defines the network parameters for the regression test
// Bitcoin network.  Not to be confused with the test Bitcoin network (version
// 3), this network is sometimes simply called "testnet".
var RegressionNetParams = Params{
	Name:        "regtest",
	Net:         btcwire.TestNet,
	DefaultPort: "18444",

	// Chain parameters
	GenesisBlock:           &regTestGenesisBlock,
	GenesisHash:            &regTestGenesisHash,
	GenesisMeta:            &genesisMeta,
	PowLimit:               regressionPowLimit,
	PowLimitBits:           0x207fffff,
	SubsidyHalvingInterval: 150,
	ResetMinDifficulty:     true,

	// Checkpoints ordered from oldest to newest.
	Checkpoints: nil,

	// Reject version 1 blocks once a majority of the network has upgraded.
	// 75% (75 / 100)
	// This is part of BIP0034.
	BlockV1RejectNumRequired: 75,
	BlockV1RejectNumToCheck:  100,

	// Ensure coinbase starts with serialized block heights for version 2
	// blocks or newer once a majority of the network has upgraded.
	// 51% (51 / 100)
	// This is part of BIP0034.
	CoinbaseBlockHeightNumRequired: 51,
	CoinbaseBlockHeightNumToCheck:  100,

	// Mempool parameters
	RelayNonStdTxs: true,

	// Address encoding magics
	PubKeyHashAddrID: 0x6f, // starts with m or n
	ScriptHashAddrID: 0xc4, // starts with 2
	PrivateKeyID:     0xef, // starts with 9 (uncompressed) or c (compressed)

	// BIP32 hierarchical deterministic extended key magics
	HDPrivateKeyID: [4]byte{0x04, 0x35, 0x83, 0x94}, // starts with tprv
	HDPublicKeyID:  [4]byte{0x04, 0x35, 0x87, 0xcf}, // starts with tpub

	// BIP44 coin type used in the hierarchical deterministic path for
	// address generation.
	HDCoinType: 1,
}

// TestNet3Params defines the network parameters for the test Bitcoin network
// (version 3).  Not to be confused with the regression test network, this
// network is sometimes simply called "testnet".
var TestNet3Params = Params{
	Name:        "testnet3",
	Net:         btcwire.TestNet3,
	DefaultPort: "9903",

	// Chain parameters
	GenesisBlock:           &testNet3GenesisBlock,
	GenesisHash:            &testNet3GenesisHash,
	GenesisMeta:            &genesisMeta,
	PowLimit:               testNet3PowLimit,
	PowLimitBits:           0x1d07ffff,
	SubsidyHalvingInterval: 210000,
	ResetMinDifficulty:     true,

	// Checkpoints ordered from oldest to newest.
	Checkpoints: []Checkpoint{},

	// Reject version 1 blocks once a majority of the network has upgraded.
	// 75% (75 / 100)
	// This is part of BIP0034.
	BlockV1RejectNumRequired: 75,
	BlockV1RejectNumToCheck:  100,

	// Ensure coinbase starts with serialized block heights for version 2
	// blocks or newer once a majority of the network has upgraded.
	// 51% (51 / 100)
	// This is part of BIP0034.
	CoinbaseBlockHeightNumRequired: 51,
	CoinbaseBlockHeightNumToCheck:  100,

	// Mempool parameters
	RelayNonStdTxs: true,

	// Address encoding magics
	PubKeyHashAddrID: 0x6f,        // starts with m or n
	ScriptHashAddrID: 0xc4,        // starts with 2
	PrivateKeyID:     0x6f + 0x80, // TODO(kac-) starts with ? (uncompressed) or ? (compressed)

	// BIP32 hierarchical deterministic extended key magics
	HDPrivateKeyID: [4]byte{0x04, 0x35, 0x83, 0x94}, // starts with tprv
	HDPublicKeyID:  [4]byte{0x04, 0x35, 0x87, 0xcf}, // starts with tpub

	// BIP44 coin type used in the hierarchical deterministic path for
	// address generation.
	HDCoinType: 1,

	// Peercoin
	StakeMinAge:              60 * 60 * 24, // test net min age is 1 day
	CoinbaseMaturity:         60,
	InitialHashTargetBits:    0x1d07ffff,
	ModifierInterval:         60 * 20, // test net modifier interval is 20 minutes
	StakeModifierCheckpoints: map[int64]uint32{},
}

// SimNetParams defines the network parameters for the simulation test Bitcoin
// network.  This network is similar to the normal test network except it is
// intended for private use within a group of individuals doing simulation
// testing.  The functionality is intended to differ in that the only nodes
// which are specifically specified are used to create the network rather than
// following normal discovery rules.  This is important as otherwise it would
// just turn into another public testnet.
var SimNetParams = Params{
	Name:        "simnet",
	Net:         btcwire.SimNet,
	DefaultPort: "18555",

	// Chain parameters
	GenesisBlock:           &simNetGenesisBlock,
	GenesisHash:            &simNetGenesisHash,
	GenesisMeta:            &genesisMeta,
	PowLimit:               simNetPowLimit,
	PowLimitBits:           0x207fffff,
	SubsidyHalvingInterval: 210000,
	ResetMinDifficulty:     true,

	// Checkpoints ordered from oldest to newest.
	Checkpoints: nil,

	// Reject version 1 blocks once a majority of the network has upgraded.
	// 75% (75 / 100)
	BlockV1RejectNumRequired: 75,
	BlockV1RejectNumToCheck:  100,

	// Ensure coinbase starts with serialized block heights for version 2
	// blocks or newer once a majority of the network has upgraded.
	// 51% (51 / 100)
	CoinbaseBlockHeightNumRequired: 51,
	CoinbaseBlockHeightNumToCheck:  100,

	// Mempool parameters
	RelayNonStdTxs: true,

	// Address encoding magics
	PubKeyHashAddrID: 0x3f, // starts with S
	ScriptHashAddrID: 0x7b, // starts with s
	PrivateKeyID:     0x64, // starts with 4 (uncompressed) or F (compressed)

	// BIP32 hierarchical deterministic extended key magics
	HDPrivateKeyID: [4]byte{0x04, 0x20, 0xb9, 0x00}, // starts with sprv
	HDPublicKeyID:  [4]byte{0x04, 0x20, 0xbd, 0x3a}, // starts with spub

	// BIP44 coin type used in the hierarchical deterministic path for
	// address generation.
	HDCoinType: 115, // ASCII for s
}

var (
	// ErrDuplicateNet describes an error where the parameters for a Bitcoin
	// network could not be set due to the network already being a standard
	// network or previously-registered into this package.
	ErrDuplicateNet = errors.New("duplicate Bitcoin network")

	// ErrUnknownHDKeyID describes an error where the provided id which
	// is intended to identify the network for a hierarchical deterministic
	// private extended key is not registered.
	ErrUnknownHDKeyID = errors.New("unknown hd private extended key bytes")
)

var (
	registeredNets = map[btcwire.BitcoinNet]struct{}{
		MainNetParams.Net:       struct{}{},
		TestNet3Params.Net:      struct{}{},
		RegressionNetParams.Net: struct{}{},
		SimNetParams.Net:        struct{}{},
	}

	pubKeyHashAddrIDs = map[byte]struct{}{
		MainNetParams.PubKeyHashAddrID:  struct{}{},
		TestNet3Params.PubKeyHashAddrID: struct{}{}, // shared with regtest
		SimNetParams.PubKeyHashAddrID:   struct{}{},
	}

	scriptHashAddrIDs = map[byte]struct{}{
		MainNetParams.ScriptHashAddrID:  struct{}{},
		TestNet3Params.ScriptHashAddrID: struct{}{}, // shared with regtest
		SimNetParams.ScriptHashAddrID:   struct{}{},
	}

	// Testnet is shared with regtest.
	hdPrivToPubKeyIDs = map[[4]byte][]byte{
		MainNetParams.HDPrivateKeyID:  MainNetParams.HDPublicKeyID[:],
		TestNet3Params.HDPrivateKeyID: TestNet3Params.HDPublicKeyID[:],
		SimNetParams.HDPrivateKeyID:   SimNetParams.HDPublicKeyID[:],
	}
)

// Register registers the network parameters for a Bitcoin network.  This may
// error with ErrDuplicateNet if the network is already registered (either
// due to a previous Register call, or the network being one of the default
// networks).
//
// Network parameters should be registered into this package by a main package
// as early as possible.  Then, library packages may lookup networks or network
// parameters based on inputs and work regardless of the network being standard
// or not.
func Register(params *Params) error {
	if _, ok := registeredNets[params.Net]; ok {
		return ErrDuplicateNet
	}
	registeredNets[params.Net] = struct{}{}
	pubKeyHashAddrIDs[params.PubKeyHashAddrID] = struct{}{}
	scriptHashAddrIDs[params.ScriptHashAddrID] = struct{}{}
	hdPrivToPubKeyIDs[params.HDPrivateKeyID] = params.HDPublicKeyID[:]
	return nil
}

// IsPubKeyHashAddrID returns whether the id is an identifier known to prefix a
// pay-to-pubkey-hash address on any default or registered network.  This is
// used when decoding an address string into a specific address type.  It is up
// to the caller to check both this and IsScriptHashAddrID and decide whether an
// address is a pubkey hash address, script hash address, neither, or
// undeterminable (if both return true).
func IsPubKeyHashAddrID(id byte) bool {
	_, ok := pubKeyHashAddrIDs[id]
	return ok
}

// IsScriptHashAddrID returns whether the id is an identifier known to prefix a
// pay-to-script-hash address on any default or registered network.  This is
// used when decoding an address string into a specific address type.  It is up
// to the caller to check both this and IsPubKeyHashAddrID and decide whether an
// address is a pubkey hash address, script hash address, neither, or
// undeterminable (if both return true).
func IsScriptHashAddrID(id byte) bool {
	_, ok := scriptHashAddrIDs[id]
	return ok
}

// HDPrivateKeyToPublicKeyID accepts a private hierarchical deterministic
// extended key id and returns the associated public key id.  When the provided
// id is not registered, the ErrUnknownHDKeyID error will be returned.
func HDPrivateKeyToPublicKeyID(id []byte) ([]byte, error) {
	if len(id) != 4 {
		return nil, ErrUnknownHDKeyID
	}

	var key [4]byte
	copy(key[:], id)
	pubBytes, ok := hdPrivToPubKeyIDs[key]
	if !ok {
		return nil, ErrUnknownHDKeyID
	}

	return pubBytes, nil
}

// newShaHashFromStr converts the passed big-endian hex string into a
// btcwire.ShaHash.  It only differs from the one available in btcwire in that
// it panics on an error since it will only (and must only) be called with
// hard-coded, and therefore known good, hashes.
func newShaHashFromStr(hexStr string) *btcwire.ShaHash {
	sha, err := btcwire.NewShaHashFromStr(hexStr)
	if err != nil {
		// Ordinarily I don't like panics in library code since it
		// can take applications down without them having a chance to
		// recover which is extremely annoying, however an exception is
		// being made in this case because the only way this can panic
		// is if there is an error in the hard-coded hashes.  Thus it
		// will only ever potentially panic on init and therefore is
		// 100% predictable.
		panic(err)
	}
	return sha
}<|MERGE_RESOLUTION|>--- conflicted
+++ resolved
@@ -155,15 +155,9 @@
 	RelayNonStdTxs: false,
 
 	// Address encoding magics
-<<<<<<< HEAD
-	PubKeyHashAddrID: 0x37, // starts with P
-	ScriptHashAddrID: 0x75, // starts with p
-	PrivateKeyID:     0x37+0x80, //TODO starts with ? (uncompressed) or ? (compressed)
-=======
 	PubKeyHashAddrID: 0x37,        // starts with P
 	ScriptHashAddrID: 0x75,        // starts with p
 	PrivateKeyID:     0x37 + 0x80, //TODO starts with ? (uncompressed) or ? (compressed)
->>>>>>> a47e18c1
 
 	// BIP32 hierarchical deterministic extended key magics
 	HDPrivateKeyID: [4]byte{0x04, 0x88, 0xad, 0xe4}, // starts with xprv
