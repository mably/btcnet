// Copyright (c) 2014 Conformal Systems LLC.
// Use of this source code is governed by an ISC
// license that can be found in the LICENSE file.

package btcnet

import (
	"math/big"
	"time"

	"github.com/mably/btcwire"
)

// genesisCoinbaseTx is the coinbase transaction for the genesis blocks for
// the main network, regression test network, and test network (version 3).
var genesisCoinbaseTx = btcwire.MsgTx{
	Version: 1,
<<<<<<< HEAD
	Time: time.Unix(0x502c59a2, 0),
=======
	Time:    time.Unix(0x502c59a2, 0),
>>>>>>> a47e18c1
	TxIn: []*btcwire.TxIn{
		{
			PreviousOutPoint: btcwire.OutPoint{
				Hash:  btcwire.ShaHash{},
				Index: 0xffffffff,
			},
			SignatureScript: []byte{
				0x04, 0xff, 0xff, 0x00, 0x1d, 0x02, 0x0f, 0x27,
				0x4b, 0x4d, 0x61, 0x74, 0x6f, 0x6e, 0x69, 0x73,
				0x20, 0x30, 0x37, 0x2d, 0x41, 0x55, 0x47, 0x2d,
				0x32, 0x30, 0x31, 0x32, 0x20, 0x50, 0x61, 0x72,
				0x61, 0x6c, 0x6c, 0x65, 0x6c, 0x20, 0x43, 0x75,
				0x72, 0x72, 0x65, 0x6e, 0x63, 0x69, 0x65, 0x73,
				0x20, 0x41, 0x6e, 0x64, 0x20, 0x54, 0x68, 0x65,
				0x20, 0x52, 0x6f, 0x61, 0x64, 0x6d, 0x61, 0x70,
				0x20, 0x54, 0x6f, 0x20, 0x4d, 0x6f, 0x6e, 0x65,
				0x74, 0x61, 0x72, 0x79, 0x20, 0x46, 0x72, 0x65,
				0x65, 0x64, 0x6f, 0x6d,
			},
			Sequence: 0xffffffff,
		},
	},
	TxOut: []*btcwire.TxOut{
		{
<<<<<<< HEAD
			Value: 0x00,
=======
			Value:    0x00,
>>>>>>> a47e18c1
			PkScript: []byte{},
		},
	},
	LockTime: 0,
}

// genesisHash is the hash of the first block in the block chain for the main
// network (genesis block).
<<<<<<< HEAD
var genesisHash = btcwire.ShaHash{
=======
var genesisHash = btcwire.ShaHash([btcwire.HashSize]byte{ // Make go vet happy.
>>>>>>> a47e18c1
	0xe3, 0x27, 0xcd, 0x80, 0xc8, 0xb1, 0x7e, 0xfd,
	0xa4, 0xea, 0x08, 0xc5, 0x87, 0x7e, 0x95, 0xd8,
	0x77, 0x46, 0x2a, 0xb6, 0x63, 0x49, 0xd5, 0x66,
	0x71, 0x67, 0xfe, 0x32, 0x00, 0x00, 0x00, 0x00,
<<<<<<< HEAD
}

// genesisMerkleRoot is the hash of the first transaction in the genesis block
// for the main network.
var genesisMerkleRoot = btcwire.ShaHash{
=======
})

// genesisMerkleRoot is the hash of the first transaction in the genesis block
// for the main network.
var genesisMerkleRoot = btcwire.ShaHash([btcwire.HashSize]byte{ // Make go vet happy.
>>>>>>> a47e18c1
	0xc2, 0x93, 0x59, 0x2c, 0x05, 0x90, 0x56, 0x98,
	0x29, 0x0c, 0x89, 0xeb, 0x6d, 0xde, 0xf0, 0xcf,
	0x8a, 0xa5, 0xa1, 0x48, 0xc6, 0x8c, 0x55, 0xac,
	0x7a, 0xd1, 0xb4, 0xfa, 0x85, 0x8f, 0x2d, 0x3c,
<<<<<<< HEAD
}
=======
})
>>>>>>> a47e18c1

// genesisBlock defines the genesis block of the block chain which serves as the
// public transaction ledger for the main network.
var genesisBlock = btcwire.MsgBlock{
	Header: btcwire.BlockHeader{
		Version:    1,
		PrevBlock:  btcwire.ShaHash{},        // 0000000000000000000000000000000000000000000000000000000000000000
		MerkleRoot: genesisMerkleRoot,        //
		Timestamp:  time.Unix(0x502c5b7f, 0), //
		Bits:       0x1d00ffff,               //
		Nonce:      0x81e582ab,               //
	},
	Transactions: []*btcwire.MsgTx{&genesisCoinbaseTx},
<<<<<<< HEAD
	Signature: []byte{},
=======
	Signature:    []byte{},
>>>>>>> a47e18c1
}

var genesisMeta = btcwire.Meta{
	StakeModifier:         0,
	StakeModifierChecksum: 0x0e00670b,
<<<<<<< HEAD
	Flags:                 6,
	ChainTrust:            *big.NewInt(1),
=======
	Flags:      6,
	ChainTrust: *big.NewInt(1),
>>>>>>> a47e18c1
}

// regTestGenesisHash is the hash of the first block in the block chain for the
// regression test network (genesis block).
var regTestGenesisHash = btcwire.ShaHash([btcwire.HashSize]byte{ // Make go vet happy.
	0x06, 0x22, 0x6e, 0x46, 0x11, 0x1a, 0x0b, 0x59,
	0xca, 0xaf, 0x12, 0x60, 0x43, 0xeb, 0x5b, 0xbf,
	0x28, 0xc3, 0x4f, 0x3a, 0x5e, 0x33, 0x2a, 0x1f,
	0xc7, 0xb2, 0xb7, 0x3c, 0xf1, 0x88, 0x91, 0x0f,
})

// regTestGenesisMerkleRoot is the hash of the first transaction in the genesis
// block for the regression test network.  It is the same as the merkle root for
// the main network.
var regTestGenesisMerkleRoot = genesisMerkleRoot

// regTestGenesisBlock defines the genesis block of the block chain which serves
// as the public transaction ledger for the regression test network.
var regTestGenesisBlock = btcwire.MsgBlock{
	Header: btcwire.BlockHeader{
		Version:    1,
		PrevBlock:  btcwire.ShaHash{},        // 0000000000000000000000000000000000000000000000000000000000000000
		MerkleRoot: regTestGenesisMerkleRoot, // 4a5e1e4baab89f3a32518a88c31bc87f618f76673e2cc77ab2127b7afdeda33b
		Timestamp:  time.Unix(1296688602, 0), // 2011-02-02 23:16:42 +0000 UTC
		Bits:       0x207fffff,               // 545259519 [7fffff0000000000000000000000000000000000000000000000000000000000]
		Nonce:      2,
	},
	Transactions: []*btcwire.MsgTx{&genesisCoinbaseTx},
}

// testNet3GenesisHash is the hash of the first block in the block chain for the
// test network (version 3).
var testNet3GenesisHash = btcwire.ShaHash([btcwire.HashSize]byte{ // Make go vet happy.
	0x06, 0x9f, 0x7c, 0xc4, 0xae, 0x81, 0xca, 0x0c,
	0x7c, 0x72, 0xcc, 0x30, 0xe6, 0x8c, 0x65, 0xb0,
	0x17, 0xcd, 0x17, 0x3e, 0x50, 0x96, 0x65, 0x7f,
	0x73, 0xbb, 0x57, 0xf7, 0x01, 0x00, 0x00, 0x00,
})

// testNet3GenesisMerkleRoot is the hash of the first transaction in the genesis
// block for the test network (version 3).  It is the same as the merkle root
// for the main network.
var testNet3GenesisMerkleRoot = genesisMerkleRoot

// testNet3GenesisBlock defines the genesis block of the block chain which
// serves as the public transaction ledger for the test network (version 3).
var testNet3GenesisBlock = btcwire.MsgBlock{
	Header: btcwire.BlockHeader{
		Version:    1,
		PrevBlock:  btcwire.ShaHash{},        // 0000000000000000000000000000000000000000000000000000000000000000
		MerkleRoot: genesisMerkleRoot,        //
		Timestamp:  time.Unix(0x502C71D0, 0), //
		Bits:       0x1d0fffff,               //
		Nonce:      0x07533A5A,               //
	},
	Transactions: []*btcwire.MsgTx{&genesisCoinbaseTx},
	Signature:    []byte{},
}

// simNetGenesisHash is the hash of the first block in the block chain for the
// simulation test network.
var simNetGenesisHash = btcwire.ShaHash([btcwire.HashSize]byte{ // Make go vet happy.
	0xf6, 0x7a, 0xd7, 0x69, 0x5d, 0x9b, 0x66, 0x2a,
	0x72, 0xff, 0x3d, 0x8e, 0xdb, 0xbb, 0x2d, 0xe0,
	0xbf, 0xa6, 0x7b, 0x13, 0x97, 0x4b, 0xb9, 0x91,
	0x0d, 0x11, 0x6d, 0x5c, 0xbd, 0x86, 0x3e, 0x68,
})

// simNetGenesisMerkleRoot is the hash of the first transaction in the genesis
// block for the simulation test network.  It is the same as the merkle root for
// the main network.
var simNetGenesisMerkleRoot = genesisMerkleRoot

// simNetGenesisBlock defines the genesis block of the block chain which serves
// as the public transaction ledger for the simulation test network.
var simNetGenesisBlock = btcwire.MsgBlock{
	Header: btcwire.BlockHeader{
		Version:    1,
		PrevBlock:  btcwire.ShaHash{},        // 0000000000000000000000000000000000000000000000000000000000000000
		MerkleRoot: simNetGenesisMerkleRoot,  // 4a5e1e4baab89f3a32518a88c31bc87f618f76673e2cc77ab2127b7afdeda33b
		Timestamp:  time.Unix(1401292357, 0), // 2014-05-28 15:52:37 +0000 UTC
		Bits:       0x207fffff,               // 545259519 [7fffff0000000000000000000000000000000000000000000000000000000000]
		Nonce:      2,
	},
	Transactions: []*btcwire.MsgTx{&genesisCoinbaseTx},
}<|MERGE_RESOLUTION|>--- conflicted
+++ resolved
@@ -15,11 +15,7 @@
 // the main network, regression test network, and test network (version 3).
 var genesisCoinbaseTx = btcwire.MsgTx{
 	Version: 1,
-<<<<<<< HEAD
-	Time: time.Unix(0x502c59a2, 0),
-=======
 	Time:    time.Unix(0x502c59a2, 0),
->>>>>>> a47e18c1
 	TxIn: []*btcwire.TxIn{
 		{
 			PreviousOutPoint: btcwire.OutPoint{
@@ -44,11 +40,7 @@
 	},
 	TxOut: []*btcwire.TxOut{
 		{
-<<<<<<< HEAD
-			Value: 0x00,
-=======
 			Value:    0x00,
->>>>>>> a47e18c1
 			PkScript: []byte{},
 		},
 	},
@@ -57,37 +49,21 @@
 
 // genesisHash is the hash of the first block in the block chain for the main
 // network (genesis block).
-<<<<<<< HEAD
-var genesisHash = btcwire.ShaHash{
-=======
 var genesisHash = btcwire.ShaHash([btcwire.HashSize]byte{ // Make go vet happy.
->>>>>>> a47e18c1
 	0xe3, 0x27, 0xcd, 0x80, 0xc8, 0xb1, 0x7e, 0xfd,
 	0xa4, 0xea, 0x08, 0xc5, 0x87, 0x7e, 0x95, 0xd8,
 	0x77, 0x46, 0x2a, 0xb6, 0x63, 0x49, 0xd5, 0x66,
 	0x71, 0x67, 0xfe, 0x32, 0x00, 0x00, 0x00, 0x00,
-<<<<<<< HEAD
-}
-
-// genesisMerkleRoot is the hash of the first transaction in the genesis block
-// for the main network.
-var genesisMerkleRoot = btcwire.ShaHash{
-=======
 })
 
 // genesisMerkleRoot is the hash of the first transaction in the genesis block
 // for the main network.
 var genesisMerkleRoot = btcwire.ShaHash([btcwire.HashSize]byte{ // Make go vet happy.
->>>>>>> a47e18c1
 	0xc2, 0x93, 0x59, 0x2c, 0x05, 0x90, 0x56, 0x98,
 	0x29, 0x0c, 0x89, 0xeb, 0x6d, 0xde, 0xf0, 0xcf,
 	0x8a, 0xa5, 0xa1, 0x48, 0xc6, 0x8c, 0x55, 0xac,
 	0x7a, 0xd1, 0xb4, 0xfa, 0x85, 0x8f, 0x2d, 0x3c,
-<<<<<<< HEAD
-}
-=======
 })
->>>>>>> a47e18c1
 
 // genesisBlock defines the genesis block of the block chain which serves as the
 // public transaction ledger for the main network.
@@ -101,23 +77,14 @@
 		Nonce:      0x81e582ab,               //
 	},
 	Transactions: []*btcwire.MsgTx{&genesisCoinbaseTx},
-<<<<<<< HEAD
-	Signature: []byte{},
-=======
 	Signature:    []byte{},
->>>>>>> a47e18c1
 }
 
 var genesisMeta = btcwire.Meta{
 	StakeModifier:         0,
 	StakeModifierChecksum: 0x0e00670b,
-<<<<<<< HEAD
-	Flags:                 6,
-	ChainTrust:            *big.NewInt(1),
-=======
 	Flags:      6,
 	ChainTrust: *big.NewInt(1),
->>>>>>> a47e18c1
 }
 
 // regTestGenesisHash is the hash of the first block in the block chain for the
