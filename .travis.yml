--- conflicted
+++ resolved
@@ -10,14 +10,7 @@
   - git clone https://gist.github.com/$goclean.git
 install:
   - go get -d -t -v ./...
-<<<<<<< HEAD
-  - ./.travis/get_ci_vet.sh
-  - ./.travis/get_ci_cover.sh  
-  - go get -v github.com/GeertJohan/fgt
-  - go get -v github.com/golang/lint/golint
-=======
   - bash $gocleandeps/gocleandeps.sh
->>>>>>> 612ff7f8
 script:
   - export PATH=$PATH:$HOME/gopath/bin
   - bash $goclean/goclean.sh
